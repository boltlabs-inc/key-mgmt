--- conflicted
+++ resolved
@@ -1,65 +1,3 @@
-<<<<<<< HEAD
-[package]
-name = "key-mgmt"
-version = "0.1.0"
-edition = "2018"
-license = "MIT"
-description = "implementation of a secure key mangement system"
-
-[lib]
-name = "da_mgmt"
-path = "src/lib.rs"
-
-[[bin]]
-name = "key-mgmt"
-path = "src/bin/main.rs"
-
-[[bin]]
-name = "key-mgmt-client"
-path = "src/bin/client.rs"
-
-[[bin]]
-name = "key-mgmt-server"
-path = "src/bin/server.rs"
-
-[features]
-allow_explicit_certificate_trust = []
-
-[dependencies]
-anyhow = "1"
-async-trait = "0"
-bincode = "1"
-bytes = { version = "1", features = ["serde"] }
-dialectic = { git = "https://github.com/boltlabs-inc/dialectic.git", branch = "main" }
-dialectic-tokio-serde = { git = "https://github.com/boltlabs-inc/dialectic.git", branch = "main" }
-dialectic-tokio-serde-bincode = { git = "https://github.com/boltlabs-inc/dialectic.git", branch = "main" }
-dialectic-reconnect = { features = ["serde", "humantime-serde"], git = "https://github.com/boltlabs-inc/dialectic.git", branch = "main" }
-directories = "3"
-futures = "0"
-generic-array = "0"
-http = "0"
-http-serde = "1"
-humantime = "2"
-humantime-serde = "1"
-opaque-ke = { version = "2.0.0-pre.3", features = ["argon2"] }
-argon2 = "0.4"
-rand = "0"
-reqwest = "0"
-serde = "1"
-serde_with = "1"
-structopt = "0"
-thiserror = "1"
-tokio = { version = "1", features = ["full"] }
-toml = "0"
-tracing = "0"
-tracing-futures = "0"
-tracing-subscriber = { version = "0", features = ["env-filter"] }
-transport = { git = "https://github.com/boltlabs-inc/transport.git", branch = "main", features = ["allow_explicit_certificate_trust"] }
-webpki = "0"
-
-[dev-dependencies]
-rand = "0.8.3"
-=======
 [workspace]
 members = [
     "dams",
@@ -67,5 +5,4 @@
     "dams-remote-client",
     "dams-key-server",
     "dams-tests"
-]
->>>>>>> 59c43bcb
+]